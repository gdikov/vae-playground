--- conflicted
+++ resolved
@@ -310,13 +310,8 @@
     """
 
     def __init__(self, data_dims, latent_dims, noise_dim, experiment_name, architecture,
-<<<<<<< HEAD
-                 schedule=None, pretrained_dir=None, overwrite=True, save_best=True,
-                 use_adaptive_contrast=False, noise_basis_dim=None, optimiser_params=None):
-=======
-                 schedule=None, pretrained_dir=None, overwrite=True, use_adaptive_contrast=False,
-                 noise_basis_dim=None, optimiser_params=None, noise_mode='add'):
->>>>>>> bd0dae9e
+                 use_adaptive_contrast=False, noise_basis_dim=None, noise_mode='add', 
+                 optimiser_params=None, schedule=None, pretrained_dir=None, overwrite=True, save_best=True,):
         """
         Args:
             data_dims: tuple, all flattened data dimensionalities for each dataset
