--- conflicted
+++ resolved
@@ -97,11 +97,8 @@
             for batch_indices in np.split(np.arange(data_size), n_batches):
                 yield data[batch_indices].astype(np.float32)
 
-<<<<<<< HEAD
 
 
-VAEDataIterator = AVBDataIterator
-=======
 VAEDataIterator = AVBDataIterator
 
 
@@ -155,5 +152,4 @@
         data_size = data.shape[0]
         while True:
             for batch_indices in np.split(np.arange(data_size), n_batches):
-                yield data[batch_indices].astype(np.float32)
->>>>>>> 77c1e940
+                yield data[batch_indices].astype(np.float32)